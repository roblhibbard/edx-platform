--- conflicted
+++ resolved
@@ -86,8 +86,7 @@
     course_loc = CourseDescriptor.id_to_location(id)
     return modulestore().get_item(course_loc)
 
-<<<<<<< HEAD
-=======
+
 def press(request):
     json_articles = cache.get("student_press_json_articles")
     if json_articles == None:
@@ -100,7 +99,7 @@
         cache.set("student_press_json_articles", json_articles)
     articles = [Article(**article) for article in json_articles]
     return render_to_response('static_templates/press.html', {'articles': articles})
->>>>>>> 8dfe2d70
+
 
 @login_required
 @ensure_csrf_cookie
