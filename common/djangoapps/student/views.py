--- conflicted
+++ resolved
@@ -1278,7 +1278,6 @@
     if not request.user.is_staff:
         raise Http404
 
-<<<<<<< HEAD
     return accept_name_change_by_id(int(request.POST['id']))
 
 
@@ -1328,7 +1327,4 @@
         entry.image = soup.img['src'] if soup.img else None
         entry.summary = soup.getText()
 
-    return entries
-=======
-    return accept_name_change_by_id(int(request.POST['id']))
->>>>>>> 7bf73422
+    return entries