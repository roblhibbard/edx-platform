define([
    'underscore', 'common/js/spec_helpers/ajax_helpers', 'teams/js/models/team',
    'teams/js/views/team_profile', 'teams/js/spec_helpers/team_spec_helpers',
    'xmodule_js/common_static/coffee/spec/discussion/discussion_spec_helper'
], function (_, AjaxHelpers, TeamModel, TeamProfileView, TeamSpecHelpers, DiscussionSpecHelper) {
    'use strict';
    describe('TeamProfileView', function () {
        var profileView, createTeamProfileView, createTeamModelData, clickLeaveTeam,
            teamModel,
            leaveTeamLinkSelector = '.leave-team-link',
            DEFAULT_MEMBERSHIP = [
                {
                    'user': {
                        'username': TeamSpecHelpers.testUser,
                        'profile_image': {
                            'has_image': true,
                            'image_url_medium': '/image-url'
                        }
                    }
                }
            ];

        beforeEach(function () {
            setFixtures('<div id="page-prompt"></div><div class="teams-content"><div class="msg-content"><div class="copy"></div></div></div>');
            DiscussionSpecHelper.setUnderscoreFixtures();
        });

        createTeamModelData = function (options) {
            return {
                id: "test-team",
                name: "Test Team",
                discussion_topic_id: TeamSpecHelpers.testTeamDiscussionID,
                country: options.country || '',
                language: options.language || '',
                membership: options.membership || [],
                url: '/api/team/v0/teams/test-team'
            };
        };

        createTeamProfileView = function(requests, options) {
            teamModel = new TeamModel(createTeamModelData(options), { parse: true });
            profileView = new TeamProfileView({
                teamEvents: TeamSpecHelpers.teamEvents,
                courseID: TeamSpecHelpers.testCourseID,
                context: TeamSpecHelpers.testContext,
                model: teamModel,
<<<<<<< HEAD
                maxTeamSize: options.maxTeamSize || 3,
                requestUsername: 'bilbo',
                countries : [
                    ['', ''],
                    ['US', 'United States'],
                    ['CA', 'Canada']
                ],
                languages : [
                    ['', ''],
                    ['en', 'English'],
                    ['fr', 'French']
                ],
                teamMembershipDetailUrl: 'api/team/v0/team_membership/team_id,bilbo',
=======
>>>>>>> bf999634
                setFocusToHeaderFunc: function() {
                    $('.teams-content').focus();
                }
            });
            profileView.render();
            AjaxHelpers.expectRequest(
                requests,
                'GET',
                interpolate(
                    '/courses/%(courseID)s/discussion/forum/%(topicID)s/inline?page=1&ajax=1',
                    {
                        courseID: TeamSpecHelpers.testCourseID,
                        topicID: TeamSpecHelpers.testTeamDiscussionID
                    },
                    true
                )
            );
            AjaxHelpers.respondWithJson(requests, TeamSpecHelpers.createMockDiscussionResponse());
            return profileView;
        };

        clickLeaveTeam = function(requests, view, options) {
            expect(view.$(leaveTeamLinkSelector).length).toBe(1);

            // click on Leave Team link under Team Details
            view.$(leaveTeamLinkSelector).click();

            if (!options.cancel) {
                // click on Confirm button on dialog
                $('.prompt.warning .action-primary').click();

                // expect a request to DELETE the team membership
<<<<<<< HEAD
                AjaxHelpers.expectJsonRequest(requests, 'DELETE', 'api/team/v0/team_membership/test-team,bilbo');
=======
                AjaxHelpers.expectJsonRequest(
                    requests, 'DELETE', '/api/team/v0/team_membership/test-team,' + TeamSpecHelpers.testUser
                );
>>>>>>> bf999634
                AjaxHelpers.respondWithNoContent(requests);

                // expect a request to refetch the user's team memberships
                AjaxHelpers.expectJsonRequest(requests, 'GET', '/api/team/v0/teams/test-team');
                AjaxHelpers.respondWithJson(requests, createTeamModelData({country: 'US', language: 'en'}));
            } else {
                var requestCount = requests.length;
                // click on Cancel button on dialog
                $('.prompt.warning .action-secondary').click();
                expect(requests.length).toBe(requestCount);
            }
        };

        describe('DiscussionsView', function() {
            it('can render itself', function () {
                var requests = AjaxHelpers.requests(this),
                    view = createTeamProfileView(requests, {});
                expect(view.$('.discussion-thread').length).toEqual(3);
            });

            it('shows New Post button when user joins a team', function () {
                var requests = AjaxHelpers.requests(this),
                    view = createTeamProfileView(requests, {});

                expect(view.$('.new-post-btn').length).toEqual(0);
                teamModel.set('membership', DEFAULT_MEMBERSHIP);  // This should re-render the view.
                view.render();
                expect(view.$('.new-post-btn').length).toEqual(1);
            });

            it('hides New Post button when user left a team', function () {
                var requests = AjaxHelpers.requests(this),
                    view = createTeamProfileView(requests, {membership: DEFAULT_MEMBERSHIP});

                expect(view.$('.new-post-btn').length).toEqual(1);
                clickLeaveTeam(requests, view, {cancel: false});
                expect(view.$('.new-post-btn').length).toEqual(0);
            });
        });

        describe('TeamDetailsView', function() {

            var assertTeamDetails = function(view, members, memberOfTeam) {
                expect(view.$('.team-detail-header').text()).toBe('Team Details');
                expect(view.$('.team-country').text()).toContain('United States');
                expect(view.$('.team-language').text()).toContain('English');
                expect(view.$('.team-capacity').text()).toContain(members + ' / 6 Members');
                expect(view.$('.team-member').length).toBe(members);
                expect(Boolean(view.$('.leave-team-link').length)).toBe(memberOfTeam);
            };

            describe('Non-Member', function() {

                it('can render itself', function() {
                    var requests = AjaxHelpers.requests(this);
                    var view = createTeamProfileView(requests, {
                        country: 'US',
                        language: 'en'
                    });
                    assertTeamDetails(view, 0, false);
                    expect(view.$('.team-user-membership-status').length).toBe(0);

                    // Verify that the leave team link is not present.
                    expect(view.$(leaveTeamLinkSelector).length).toBe(0);
                });

                it('cannot see the country & language if empty', function() {
                    var requests = AjaxHelpers.requests(this);
                    var view = createTeamProfileView(requests, {});
                    expect(view.$('.team-country').length).toBe(0);
                    expect(view.$('.team-language').length).toBe(0);
                });
            });

            describe('Member', function() {

                it('can render itself', function() {
                    var requests = AjaxHelpers.requests(this);
                    var view = createTeamProfileView(requests, {
                        country: 'US',
                        language: 'en',
                        membership: DEFAULT_MEMBERSHIP
                    });
                    assertTeamDetails(view, 1, true);
                    expect(view.$('.team-user-membership-status').text().trim()).toBe('You are a member of this team.');

                    // assert tooltip text.
                    expect(view.$('.member-profile p').text()).toBe(TeamSpecHelpers.testUser);
                    // assert user profile page url.
                    expect(view.$('.member-profile').attr('href')).toBe('/u/' + TeamSpecHelpers.testUser);

                    //Verify that the leave team link is present
                    expect(view.$(leaveTeamLinkSelector).text()).toContain('Leave Team');
                });

                it('can leave team successfully', function() {
                    var requests = AjaxHelpers.requests(this);

                    var view = createTeamProfileView(
                        requests, {country: 'US', language: 'en', membership: DEFAULT_MEMBERSHIP}
                    );
                    assertTeamDetails(view, 1, true);
                    clickLeaveTeam(requests, view, {cancel: false});
                    assertTeamDetails(view, 0, false);
                });

                it("wouldn't do anything if user click on Cancel button on dialog", function() {
                    var requests = AjaxHelpers.requests(this);

                    var view = createTeamProfileView(
                        requests, {country: 'US', language: 'en', membership: DEFAULT_MEMBERSHIP}
                    );
                    assertTeamDetails(view, 1, true);
                    clickLeaveTeam(requests, view, {cancel: true});
                    assertTeamDetails(view, 1, true);
                });

                it('shows correct error messages', function () {
                    var requests = AjaxHelpers.requests(this);

                    var verifyErrorMessage = function (requests, errorMessage, expectedMessage) {
                        var view = createTeamProfileView(
                            requests, {country: 'US', language: 'en', membership: DEFAULT_MEMBERSHIP}
                        );
                        // click leave team link
                        view.$('.leave-team-link').click();
                        // click Confirm button on dialog
                        $('.prompt.warning .action-primary').click();
                        AjaxHelpers.respondWithTextError(requests, 400, errorMessage);
                        expect($('.msg-content .copy').text().trim()).toBe(expectedMessage);
                    };

                    // verify user_message
                    verifyErrorMessage(
                        requests,
                        JSON.stringify({'user_message': "can't remove user from team"}),
                        "can't remove user from team"
                    );

                    // verify generic error message
                    verifyErrorMessage(
                        requests,
                        '',
                        'An error occurred. Try again.'
                    );

                    // verify error message when json parsing succeeded but error message format is incorrect
                    verifyErrorMessage(
                        requests,
                        JSON.stringify({'blah': "can't remove user from team"}),
                        'An error occurred. Try again.'
                    );
                });
            });
        });
    });
});<|MERGE_RESOLUTION|>--- conflicted
+++ resolved
@@ -44,22 +44,6 @@
                 courseID: TeamSpecHelpers.testCourseID,
                 context: TeamSpecHelpers.testContext,
                 model: teamModel,
-<<<<<<< HEAD
-                maxTeamSize: options.maxTeamSize || 3,
-                requestUsername: 'bilbo',
-                countries : [
-                    ['', ''],
-                    ['US', 'United States'],
-                    ['CA', 'Canada']
-                ],
-                languages : [
-                    ['', ''],
-                    ['en', 'English'],
-                    ['fr', 'French']
-                ],
-                teamMembershipDetailUrl: 'api/team/v0/team_membership/team_id,bilbo',
-=======
->>>>>>> bf999634
                 setFocusToHeaderFunc: function() {
                     $('.teams-content').focus();
                 }
@@ -92,13 +76,9 @@
                 $('.prompt.warning .action-primary').click();
 
                 // expect a request to DELETE the team membership
-<<<<<<< HEAD
-                AjaxHelpers.expectJsonRequest(requests, 'DELETE', 'api/team/v0/team_membership/test-team,bilbo');
-=======
                 AjaxHelpers.expectJsonRequest(
                     requests, 'DELETE', '/api/team/v0/team_membership/test-team,' + TeamSpecHelpers.testUser
                 );
->>>>>>> bf999634
                 AjaxHelpers.respondWithNoContent(requests);
 
                 // expect a request to refetch the user's team memberships
