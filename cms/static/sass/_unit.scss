.unit .main-wrapper,
.subsection .main-wrapper {
  margin: 40px;
}

.main-column {
  clear: both;
  float: left;
  width: 70%;
}

.unit-body.published {
  .components > li {
    border: none;

    .rendered-component {
      padding: 0 20px;
    }
  }
}

.unit-body {
  .breadcrumbs {
    border-radius: 3px 3px 0 0;
    border-bottom: 1px solid #cbd1db;
    @include linear-gradient(top, rgba(255, 255, 255, .3), rgba(255, 255, 255, 0) 70%);
    background-color: #edf1f5;
    @include box-shadow(0 1px 0 rgba(255, 255, 255, .7) inset);
    @include clearfix;

    li {
      float: left;
    }

    a,
    .current-page {
      display: block;
      padding: 15px 35px 15px 30px;
      font-size: 14px;
      background: url(../img/breadcrumb-arrow.png) no-repeat right center;
    }
  }

  h2 {
    margin: 30px 40px 30px 0;
    color: #646464;
    font-size: 19px;
    font-weight: 300;
    letter-spacing: 1px;
    text-transform: uppercase;
  }

  .components {
    > li {
      position: relative;
      z-index: 10;
      margin: 20px 40px;

      &.new-component-item {
        padding: 20px;
        border: none;
        border-radius: 3px;
        background: $lightGrey;

        .new-component-button {
          display: block;
          padding: 20px;
          text-align: center;
          color: #6d788b;
        }

        h5 {
          margin-bottom: 8px;
          color: #fff;
          font-weight: 700;
        }

        .rendered-component {
          display: none;
          background: #fff;
          border-radius: 3px 3px 0 0;
        }

        .new-component-type {
          a,
          li {
            display: inline-block;
          }

          a {
            width: 100px;
            height: 100px;
            margin-right: 10px;
            margin-bottom: 10px;
            border-radius: 8px;
            font-size: 13px;
            line-height: 14px;
            text-align: center;
            @include box-shadow(0 1px 1px rgba(0, 0, 0, .2), 0 1px 0 rgba(255, 255, 255, .4) inset);

            .name {
              position: absolute;
              bottom: 5px;
              left: 0;
              width: 100%;
              padding: 10px;
              @include box-sizing(border-box);
            }
          }
        }

        .new-component-type,
<<<<<<< HEAD
        .new-component-template {
          @include clearfix;

          a {
            position: relative;            
            border: 1px solid $darkGreen;
            background: $green;
            color: #fff;            
            @include transition(background-color .15s);

            &:hover {
              background: $brightGreen;
            }
          }
        }

        .new-component-template {
          margin-bottom: 20px;

          li:first-child {
            a {
              border-radius: 3px 3px 0 0;
            }
          }

          li:last-child {
            a {
              border-radius: 0 0 3px 3px;
            }
          }

          a {
            display: block;
            padding: 7px 20px;
            border-bottom: none;
            font-weight: 300;
          }
        }

=======
        .new-component-template {
          @include clearfix;

          a {
            position: relative;            
            border: 1px solid $darkGreen;
            background: $green;
            color: #fff;            
            @include transition(background-color .15s);

            &:hover {
              background: $brightGreen;
            }
          }
        }

        .new-component-template {
          margin-bottom: 20px;

          li:first-child {
            a {
              border-radius: 3px 3px 0 0;
            }
          }

          li:last-child {
            a {
              border-radius: 0 0 3px 3px;
            }
          }

          a {
            display: block;
            padding: 7px 20px;
            border-bottom: none;
            font-weight: 300;
          }
        }

>>>>>>> 795b38f0
        .new-component {          
          text-align: center;

          h5 {
            color: $green;
          }
          
        }
        
        .new-component-templates {
          display: none;
          padding: 20px;
          @include clearfix;

          .cancel-button {
            @include white-button;
          }
        }
      }
    }
  }

  .component {
    border: 1px solid $lightBluishGrey2;
    border-radius: 3px;
    background: #fff;
    @include transition(none);

    &:hover {
      border-color: #6696d7;

      .drag-handle {
        background-color: $blue;
        border-color: $blue;
      }
    }

    &.editing {
      border: 1px solid $lightBluishGrey2;
      z-index: 9999;

      .drag-handle,
      .component-actions {
        display: none;
      }
    }

    &.component-placeholder {
      border-color: #6696d7;
    }

    .component-actions {
      position: absolute;
      top: 7px;
      right: 9px;
    }

    .drag-handle {
      position: absolute;
      display: block;
      top: -1px;
      right: -16px;
      z-index: -1;
      width: 15px;
      height: 100%;
      border-radius: 0 3px 3px 0;
      border: 1px solid $lightBluishGrey2;
      background: url(../img/white-drag-handles.png) center no-repeat $lightBluishGrey2;
      cursor: move;
      @include transition(none);
    }
  }

  .xmodule_display {
    padding: 40px 20px 20px;
  }

  .component-editor {
    @include edit-box;
    display: none;
    padding: 20px;
    border-radius: 2px 2px 0 0;
    @include box-shadow(none);

    .metadata_edit {
      margin-bottom: 20px;
      font-size: 13px;

      li {
        margin-bottom: 10px;
      }

      label {
        display: inline-block;
        margin-right: 10px;  
      }
    }

    h3 {
      margin-bottom: 10px;
      font-size: 18px;
      font-weight: 700;
    }

    h5 {
      margin-bottom: 8px;
      color: #fff;
      font-weight: 700;
    }

    .save-button {
      margin-top: 10px;
      margin: 15px 8px 0 0;
    }
  }
}

.unit-settings {
  .window-contents {
    padding: 10px 20px;
  }

  .unit-actions {
    border-bottom: none;
    padding-bottom: 0;
  }

  .published-alert {
    display: none;
    padding: 10px;
    border: 1px solid #edbd3c;
    border-radius: 3px;
    background: #fbf6e1;
    font-size: 14px;
    line-height: 1.4;

    div {
      margin-top: 15px;
    }
  }

  input[type="radio"] {
      margin-right: 7px;
  }

  .status {
    font-size: 12px;

    strong {
      font-weight: 700;
    }
  }

  .preview-button, .view-button {
    @include white-button;
    margin-bottom: 10px;
  }

  .publish-button {
    @include orange-button;
  }

  .delete-button {
    @include blue-button;
  }

  .delete-draft {
    display: inline-block;
  }

  .delete-button,
  .preview-button,
  .publish-button,
  .view-button {
    font-size: 11px;
    margin-top: 10px;
    padding: 6px 15px 8px;
  }
}

.unit-history {
  &.collapsed {
    h4 {
      border-bottom: none;
      border-radius: 3px;
    }

    .window-contents {
      display: none;  
    }
  }

  ol {
    border: 1px solid #ced2db;

    li {
      display: block;
      padding: 6px 8px 8px 10px;
      background: #edf1f5;
      font-size: 12px;

      &:hover {
        background: #fffcf1;

        .item-actions {
          display: block;
        }
      }

      &.checked {
        background: #d1dae3;
      }

      .item-actions {
        display: none;
      }

      input[type="radio"] {
        margin-right: 7px;
      }
    }
  }
}

.unit-location {
  .url {
    width: 100%;
    margin-bottom: 10px;
    @include box-shadow(none);
  }

  .draft-tag,
  .hidden-tag,
  .private-tag,
  .has-new-draft-tag {
    font-size: 8px;
  }

  .window-contents > ol {
    @include tree-view;

    .section-item {
      display: inline-block;
      width: 100%;
      font-size: 11px;
      padding: 2px 8px 4px;
      text-overflow: ellipsis;
      white-space: nowrap;
      overflow: hidden;
      @include box-sizing(border-box);
    }

    ol {
      .section-item {
        padding-left: 20px;
      }

      .new-unit-item {
        margin-left: 20px;
      }
    }

    ol ol {
      .section-item {
        padding-left: 34px;
      }

      .new-unit-item {
        margin: 0 0 10px 41px;
      }
    }
  }
}

.edit-state-draft {
  .visibility,
  .edit-draft-message,
  .view-button {
    display: none;
  }

  .published-alert {
    display: block;
  }
}

.edit-state-public {
  .delete-draft,
  .component-actions,
  .new-component-item,
  .editing-draft-alert,
  .publish-draft-message,
  .preview-button {
    display: none;
  }

  .published-alert {
    display: block;
  }

  .drag-handle {
    display: none !important;
  }
}

.edit-state-private {
  .delete-draft,
  .publish-draft,
  .editing-draft-alert,
  .create-draft,
  .view-button {
    display: none;
  }
}

// editing units from courseware
body.unit {

  .component {
<<<<<<< HEAD
      padding-top: 30px;

      .component-actions {
        @include box-sizing(border-box);
        position: absolute;
        width: 811px;
        padding: 15px;
        top: 0;
        left: 0;
        border-bottom: 1px solid $lightBluishGrey2;
        background: $lightGrey;
      }
    }
=======
    padding-top: 30px;

    .component-actions {
      @include box-sizing(border-box);
      position: absolute;
      width: 811px;
      padding: 15px;
      top: 0;
      left: 0;
      border-bottom: 1px solid $lightBluishGrey2;
      background: $lightGrey;
    }

    &.editing {
      padding-top: 0;
    }
  }
>>>>>>> 795b38f0
}<|MERGE_RESOLUTION|>--- conflicted
+++ resolved
@@ -110,7 +110,6 @@
         }
 
         .new-component-type,
-<<<<<<< HEAD
         .new-component-template {
           @include clearfix;
 
@@ -150,47 +149,6 @@
           }
         }
 
-=======
-        .new-component-template {
-          @include clearfix;
-
-          a {
-            position: relative;            
-            border: 1px solid $darkGreen;
-            background: $green;
-            color: #fff;            
-            @include transition(background-color .15s);
-
-            &:hover {
-              background: $brightGreen;
-            }
-          }
-        }
-
-        .new-component-template {
-          margin-bottom: 20px;
-
-          li:first-child {
-            a {
-              border-radius: 3px 3px 0 0;
-            }
-          }
-
-          li:last-child {
-            a {
-              border-radius: 0 0 3px 3px;
-            }
-          }
-
-          a {
-            display: block;
-            padding: 7px 20px;
-            border-bottom: none;
-            font-weight: 300;
-          }
-        }
-
->>>>>>> 795b38f0
         .new-component {          
           text-align: center;
 
@@ -510,21 +468,6 @@
 body.unit {
 
   .component {
-<<<<<<< HEAD
-      padding-top: 30px;
-
-      .component-actions {
-        @include box-sizing(border-box);
-        position: absolute;
-        width: 811px;
-        padding: 15px;
-        top: 0;
-        left: 0;
-        border-bottom: 1px solid $lightBluishGrey2;
-        background: $lightGrey;
-      }
-    }
-=======
     padding-top: 30px;
 
     .component-actions {
@@ -542,5 +485,4 @@
       padding-top: 0;
     }
   }
->>>>>>> 795b38f0
 }